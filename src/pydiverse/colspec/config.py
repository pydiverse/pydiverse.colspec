# Copyright (c) QuantCo and pydiverse contributors 2025-2025
# SPDX-License-Identifier: BSD-3-Clause
from __future__ import annotations

from dataclasses import dataclass
from typing import Callable

<<<<<<< HEAD
from pydiverse.colspec.columns._utils import classproperty

=======
from .columns._utils import classproperty
>>>>>>> f97f35fc
from .optional_dependency import pdt, verb


@dataclass
class Config:
    """
    Configuration for ColSpec operations.

    ColSpec and Collection classes do not handle configuration directly. Instead,
    you must pass a Config instance explicitly to validation or filtering methods.
    Config also enables integration with other libraries in the pydiverse
    ecosystem—for example, by supplying a materialization hook that prevents ColSpec
    from generating subqueries, which can help avoid performance bottlenecks.
    """

    #: If fix_table_names=True, table names are adjusted to match the corresponding
    # ColSpec class name.
    fix_table_names: bool = True
    #: If stop_validation_on_column_error=True, validation stops in case of column
    # type errors before looking at rows.
    stop_validation_on_column_error: bool = True
    #: A function to materialize a pdt.Table expression returning reference to result.
    # It can also be given a second argument with a table name prefix.
    materialize_hook: Callable[[pdt.Table, str | None], pdt.Table] | None = None

    @classproperty
<<<<<<< HEAD
    def default(cls):
=======
    def default(cls) -> Config:
>>>>>>> f97f35fc
        return Config()


@verb
def alias_subquery(tbl: pdt.Table, cfg: Config, table_prefix: str | None = None):
    if cfg.materialize_hook is not None:
<<<<<<< HEAD
        return cfg.materialize_hook(tbl)
    return pdt.alias(keep_col_refs=True)
=======
        return cfg.materialize_hook(tbl, table_prefix)
    return pdt.alias(table_prefix)
>>>>>>> f97f35fc


@verb
def alias_collection_fail(tbl: pdt.Table, cfg: Config, table_prefix: str | None = None):
    if cfg.materialize_hook is not None:
        return cfg.materialize_hook(tbl, table_prefix)
    return pdt.alias()<|MERGE_RESOLUTION|>--- conflicted
+++ resolved
@@ -5,12 +5,7 @@
 from dataclasses import dataclass
 from typing import Callable
 
-<<<<<<< HEAD
-from pydiverse.colspec.columns._utils import classproperty
-
-=======
 from .columns._utils import classproperty
->>>>>>> f97f35fc
 from .optional_dependency import pdt, verb
 
 
@@ -37,24 +32,15 @@
     materialize_hook: Callable[[pdt.Table, str | None], pdt.Table] | None = None
 
     @classproperty
-<<<<<<< HEAD
-    def default(cls):
-=======
     def default(cls) -> Config:
->>>>>>> f97f35fc
         return Config()
 
 
 @verb
 def alias_subquery(tbl: pdt.Table, cfg: Config, table_prefix: str | None = None):
     if cfg.materialize_hook is not None:
-<<<<<<< HEAD
-        return cfg.materialize_hook(tbl)
-    return pdt.alias(keep_col_refs=True)
-=======
         return cfg.materialize_hook(tbl, table_prefix)
-    return pdt.alias(table_prefix)
->>>>>>> f97f35fc
+    return pdt.alias(table_prefix, keep_col_refs=True)
 
 
 @verb
